﻿using System;
using System.Net.Http;
using ShopifySharp.Filters;
using System.Collections.Generic;
using System.Threading.Tasks;
using ShopifySharp.Infrastructure;
using ShopifySharp.Lists;

namespace ShopifySharp
{
    /// <summary>
    /// A service for manipulating Shopify themes.
    /// </summary>
    public class ThemeService : ShopifyService
    {
        /// <summary>
        /// Creates a new instance of <see cref="ThemeService" />.
        /// </summary>
        /// <param name="myShopifyUrl">The shop's *.myshopify.com URL.</param>
        /// <param name="shopAccessToken">An API access token for the shop.</param>
        public ThemeService(string myShopifyUrl, string shopAccessToken) : base(myShopifyUrl, shopAccessToken) { }

        /// <summary>
        /// Gets a list of up to 250 of the shop's themes.
        /// </summary>
<<<<<<< HEAD
        public virtual async Task<IEnumerable<Theme>> ListAsync(ThemeListFilter filter = null)
=======
        /// <returns></returns>
        public virtual async Task<IEnumerable<Theme>> ListAsync(IListFilter<Theme> filter = null)
>>>>>>> ebaf8d8f
        {
            var req = PrepareRequest("themes.json");
            
            if (filter != null)
            {
                req.QueryParams.AddRange(filter.ToQueryParameters());
            }
            
            var response = await ExecuteRequestAsync<List<Theme>>(req, HttpMethod.Get, rootElement: "themes");

            return response.Result;
        }

        /// <summary>
        /// Retrieves the <see cref="Theme"/> with the given id.
        /// </summary>
        /// <param name="themeId">The id of the theme to retrieve.</param>
        /// <param name="fields">A comma-separated list of fields to return.</param>
        /// <returns>The <see cref="Theme"/>.</returns>
        public virtual async Task<Theme> GetAsync(long themeId, string fields = null)
        {
            var req = PrepareRequest($"themes/{themeId}.json");

            if (!string.IsNullOrEmpty(fields))
            {
                req.QueryParams.Add("fields", fields);
            }

            var response = await ExecuteRequestAsync<Theme>(req, HttpMethod.Get, rootElement: "theme");

            return response.Result;
        }

        private async Task<Theme> _CreateAsync(Theme theme, string sourceUrl = null)
        {
            var req = PrepareRequest("themes.json");
            var body = theme.ToDictionary();

            if (!string.IsNullOrEmpty(sourceUrl))
            {
                body.Add("src", sourceUrl);
            }

            var content = new JsonContent(new
            {
                theme = body
            });
            var response = await ExecuteRequestAsync<Theme>(req, HttpMethod.Post, content, "theme");

            return response.Result;
        }

        /// <summary>
        /// Creates a new theme on the store. The theme always starts out with a role of
        /// "unpublished." If the theme has a different role, it will be assigned that only after all of its
        /// files have been extracted and stored by Shopify (which might take a couple of minutes).
        /// </summary>
        /// <param name="theme">The new theme.</param>
        /// <param name="sourceUrl">A URL that points to the .zip file containing the theme's source files.</param>
        public virtual async Task<Theme> CreateAsync(Theme theme)
        {
            return await _CreateAsync(theme);
        }

        /// <summary>
        /// Creates a new theme on the store. The theme always starts out with a role of
        /// "unpublished." If the theme has a different role, it will be assigned that only after all of its
        /// files have been extracted and stored by Shopify (which might take a couple of minutes).
        /// </summary>
        /// <param name="theme">The new theme.</param>
        /// <param name="sourceUrl">A URL that points to the .zip file containing the theme's source files.</param>
        public virtual async Task<Theme> CreateAsync(Theme theme, string sourceUrl)
        {
            return await _CreateAsync(theme, sourceUrl);
        }

        /// <summary>
        /// Updates the given <see cref="Theme"/>.
        /// </summary>
        /// <param name="themeId">Id of the object being updated.</param>
        /// <param name="theme">The <see cref="Theme"/> to update.</param>
        /// <returns>The updated <see cref="Theme"/>.</returns>
        public virtual async Task<Theme> UpdateAsync(long themeId, Theme theme)
        {
            var req = PrepareRequest($"themes/{themeId}.json");
            var content = new JsonContent(new
            {
                theme = theme
            });
            var response = await ExecuteRequestAsync<Theme>(req, HttpMethod.Put, content, "theme");

            return response.Result;
        }

        /// <summary>
        /// Deletes a Theme with the given Id.
        /// </summary>
        /// <param name="themeId">The Theme object's Id.</param>
        public virtual async Task DeleteAsync(long themeId)
        {
            var req = PrepareRequest($"themes/{themeId}.json");

            await ExecuteRequestAsync(req, HttpMethod.Delete);
        }
    }
}<|MERGE_RESOLUTION|>--- conflicted
+++ resolved
@@ -23,12 +23,7 @@
         /// <summary>
         /// Gets a list of up to 250 of the shop's themes.
         /// </summary>
-<<<<<<< HEAD
-        public virtual async Task<IEnumerable<Theme>> ListAsync(ThemeListFilter filter = null)
-=======
-        /// <returns></returns>
-        public virtual async Task<IEnumerable<Theme>> ListAsync(IListFilter<Theme> filter = null)
->>>>>>> ebaf8d8f
+        public virtual async Task<IEnumerable<Theme>> ListAsync(IUnpaginatedListFilter<Theme> filter = null)
         {
             var req = PrepareRequest("themes.json");
             
@@ -40,6 +35,14 @@
             var response = await ExecuteRequestAsync<List<Theme>>(req, HttpMethod.Get, rootElement: "themes");
 
             return response.Result;
+        }
+        
+        /// <summary>
+        /// Gets a list of up to 250 of the shop's themes.
+        /// </summary>
+        public virtual async Task<IEnumerable<Theme>> ListAsync(ThemeListFilter filter = null)
+        {
+            return await ListAsync((IUnpaginatedListFilter<Theme>) filter);
         }
 
         /// <summary>
