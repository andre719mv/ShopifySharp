﻿using Newtonsoft.Json.Linq;
using System.Net.Http;
using ShopifySharp.Filters;
using System.Collections.Generic;
using System.Threading.Tasks;
using ShopifySharp.Infrastructure;
using System;

namespace ShopifySharp
{
    /// <summary>
    /// A service for manipulating Shopify checkouts.
    /// </summary>
    public class CheckoutService : ShopifyService
    {
        /// <param name="myShopifyUrl">The shop's *.myshopify.com URL.</param>
        /// <param name="shopAccessToken">An API access token for the shop.</param>
        public CheckoutService(string myShopifyUrl, string shopAccessToken) : base(myShopifyUrl, shopAccessToken) { }

        /// <summary>
<<<<<<< HEAD
        /// Gets a count of all of the shop's abandoned checkouts.
        /// </summary>
        /// <param name="filter">Options for filtering the count.</param>
        /// <returns>The count of all orders for the shop.</returns>
        [Obsolete("This endpoint is an undocumented feature. Shopify may remove support for this endpoint at any time, without warning.")]
        public virtual async Task<int> CountAsync(CheckoutFilter filter = null)
        {
            var req = PrepareRequest("checkouts/count.json");

            if (filter != null)
            {
                req.QueryParams.AddRange(filter.ToParameters());
            }

            return await ExecuteRequestAsync<int>(req, HttpMethod.Get, rootElement: "count");
        }

        /// <summary>
        /// Gets a list of up to 250 of the shop's abandoned carts.
        /// </summary>
        /// <returns></returns>
        [Obsolete("This ListAsync method targets a version of Shopify's API which will be deprecated and cease to function in April of 2020. ShopifySharp version 5.0 has been published with support for the newer list API. Make sure you update before April of 2020.")]
        public virtual async Task<IEnumerable<Checkout>> ListAsync(CheckoutFilter options = null)
        {
            var req = PrepareRequest("checkouts.json");

            if (options != null)
            {
                req.QueryParams.AddRange(options.ToParameters());
            }

            return await ExecuteRequestAsync<List<Checkout>>(req, HttpMethod.Get, rootElement: "checkouts");
        }

        /// <summary>
=======
>>>>>>> eb249c4f
        /// Creates a new Checkout.
        /// </summary>
        public virtual async Task<Checkout> CreateAsync(Checkout checkout)
        {
            var req = PrepareRequest("checkout.json");
            var body = checkout.ToDictionary();

            var response = await ExecuteRequestAsync<Checkout>(req, HttpMethod.Post, new JsonContent(checkout), rootElement: "checkout");
            return response.Result;
        }

        /// <summary>
        /// Completes a checkout without requiring payment.
        /// </summary>
        public virtual async Task<Checkout> CompleteAsync(string token)
        {
            var req = PrepareRequest($"checkouts/{token}/complete.json");

            var response = await ExecuteRequestAsync<Checkout>(req, HttpMethod.Post, rootElement: "checkout");
            return response.Result;
        }

        /// <summary>
        /// Gets an existing, processing or completed checkout.
        /// </summary>
        public virtual async Task<Checkout> GetAsync(string token)
        {
            var req = PrepareRequest($"checkouts/{token}.json");

            var response = await ExecuteRequestAsync<Checkout>(req, HttpMethod.Get, rootElement: "checkout");
            return response.Result;
        }

        /// <summary>
        /// Updates an existing checkout based on the token id.
        /// </summary>
        public virtual async Task<Checkout> UpdateAsync(string token, Checkout updatedCheckout)
        {
            var req = PrepareRequest($"checkouts/{token}.json");

            var response = await ExecuteRequestAsync<Checkout>(req, HttpMethod.Put, new JsonContent(updatedCheckout), rootElement: "checkout");
            return response.Result;
        }

        /// <summary>
        /// Retrieves a list of available shipping rates for the specified checkout. Implementers need to poll this endpoint until rates become available. Each shipping rate contains the checkout's 
        /// new subtotal price, total tax, and total price in the event that this shipping rate is selected. This can be used to update the UI without performing further API requests. To apply a 
        /// shipping rate, update the checkout's shipping line with the handle of the selected rate. 
        /// </summary>
        public virtual async Task<IEnumerable<CheckoutShippingRate>> ListShippingRatesAsync(string token)
        {
            var req = PrepareRequest($"checkouts/{token}/shipping_rates.json");

            var response = await ExecuteRequestAsync<List<CheckoutShippingRate>>(req, HttpMethod.Get, rootElement: "shipping_rates");
            return response.Result;
        }
    }
}<|MERGE_RESOLUTION|>--- conflicted
+++ resolved
@@ -18,44 +18,6 @@
         public CheckoutService(string myShopifyUrl, string shopAccessToken) : base(myShopifyUrl, shopAccessToken) { }
 
         /// <summary>
-<<<<<<< HEAD
-        /// Gets a count of all of the shop's abandoned checkouts.
-        /// </summary>
-        /// <param name="filter">Options for filtering the count.</param>
-        /// <returns>The count of all orders for the shop.</returns>
-        [Obsolete("This endpoint is an undocumented feature. Shopify may remove support for this endpoint at any time, without warning.")]
-        public virtual async Task<int> CountAsync(CheckoutFilter filter = null)
-        {
-            var req = PrepareRequest("checkouts/count.json");
-
-            if (filter != null)
-            {
-                req.QueryParams.AddRange(filter.ToParameters());
-            }
-
-            return await ExecuteRequestAsync<int>(req, HttpMethod.Get, rootElement: "count");
-        }
-
-        /// <summary>
-        /// Gets a list of up to 250 of the shop's abandoned carts.
-        /// </summary>
-        /// <returns></returns>
-        [Obsolete("This ListAsync method targets a version of Shopify's API which will be deprecated and cease to function in April of 2020. ShopifySharp version 5.0 has been published with support for the newer list API. Make sure you update before April of 2020.")]
-        public virtual async Task<IEnumerable<Checkout>> ListAsync(CheckoutFilter options = null)
-        {
-            var req = PrepareRequest("checkouts.json");
-
-            if (options != null)
-            {
-                req.QueryParams.AddRange(options.ToParameters());
-            }
-
-            return await ExecuteRequestAsync<List<Checkout>>(req, HttpMethod.Get, rootElement: "checkouts");
-        }
-
-        /// <summary>
-=======
->>>>>>> eb249c4f
         /// Creates a new Checkout.
         /// </summary>
         public virtual async Task<Checkout> CreateAsync(Checkout checkout)
