﻿using System;
using Newtonsoft.Json.Linq;
using System.Net.Http;
using System.Collections.Generic;
using System.Threading.Tasks;
using ShopifySharp.Filters;

namespace ShopifySharp
{
    /// <summary>
    /// A service for retrieve Shopify shipping zones.
    /// </summary>
    public class ShippingZoneService : ShopifyService
    {
        /// <summary>
        /// Creates a new instance of <see cref="ShippingZoneService" />.
        /// </summary>
        /// <param name="myShopifyUrl">The shop's *.myshopify.com URL.</param>
        /// <param name="shopAccessToken">An API access token for the shop.</param>
        public ShippingZoneService(string myShopifyUrl, string shopAccessToken) : base(myShopifyUrl, shopAccessToken) { }

        /// <summary>
        /// Retrieves a list of all shipping zones. 
        /// </summary>
<<<<<<< HEAD
        /// <param name="fields">A comma-separated list of fields to return.</param>
        /// <returns>The list of <see cref="ShippingZone"/> objects.</returns>
        [Obsolete("This ListAsync method targets a version of Shopify's API which will be deprecated and cease to function in April of 2020. ShopifySharp version 5.0 has been published with support for the newer list API. Make sure you update before April of 2020.")]
        public virtual async Task<IEnumerable<ShippingZone>> ListAsync(string fields = null)
=======
        public virtual async Task<IEnumerable<ShippingZone>> ListAsync(ShippingZoneListFilter filter = null)
>>>>>>> eb249c4f
        {
            var req = PrepareRequest("shipping_zones.json");
            
            if (filter != null)
            {
                req.QueryParams.AddRange(filter.ToQueryParameters());
            }
            
            var response = await ExecuteRequestAsync<List<ShippingZone>>(req, HttpMethod.Get, rootElement: "shipping_zones");

            return response.Result;
        }
    }
}<|MERGE_RESOLUTION|>--- conflicted
+++ resolved
@@ -22,14 +22,7 @@
         /// <summary>
         /// Retrieves a list of all shipping zones. 
         /// </summary>
-<<<<<<< HEAD
-        /// <param name="fields">A comma-separated list of fields to return.</param>
-        /// <returns>The list of <see cref="ShippingZone"/> objects.</returns>
-        [Obsolete("This ListAsync method targets a version of Shopify's API which will be deprecated and cease to function in April of 2020. ShopifySharp version 5.0 has been published with support for the newer list API. Make sure you update before April of 2020.")]
-        public virtual async Task<IEnumerable<ShippingZone>> ListAsync(string fields = null)
-=======
         public virtual async Task<IEnumerable<ShippingZone>> ListAsync(ShippingZoneListFilter filter = null)
->>>>>>> eb249c4f
         {
             var req = PrepareRequest("shipping_zones.json");
             
