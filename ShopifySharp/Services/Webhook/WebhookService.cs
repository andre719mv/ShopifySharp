﻿using System;
using Newtonsoft.Json.Linq;
using System.Net.Http;
using ShopifySharp.Filters;
using System.Collections.Generic;
using System.Threading.Tasks;
using ShopifySharp.Infrastructure;
using ShopifySharp.Lists;

namespace ShopifySharp
{
    /// <summary>
    /// A service for manipulating Shopify webhooks.
    /// </summary>
    public class WebhookService : ShopifyService
    {
        /// <summary>
        /// Creates a new instance of <see cref="WebhookService" />.
        /// </summary>
        /// <param name="myShopifyUrl">The shop's *.myshopify.com URL.</param>
        /// <param name="shopAccessToken">An API access token for the shop.</param>
        public WebhookService(string myShopifyUrl, string shopAccessToken) : base(myShopifyUrl, shopAccessToken) { }

        private async Task<int> _CountAsync(ICountFilter filter = null)
        {
            var req = PrepareRequest("webhooks/count.json");

            if (filter != null)
            {
                req.QueryParams.AddRange(filter.ToQueryParameters());
            }

            var response = await ExecuteRequestAsync<int>(req, HttpMethod.Get, rootElement: "count");

            return response.Result;
        }

        /// <summary>
        /// Gets a count of all of the shop's webhooks.
        /// </summary>
        /// <param name="filter">Options for filtering the result.</param>
        /// <returns>The count of all webhooks for the shop.</returns>
        public virtual async Task<int> CountAsync(ICountFilter filter = null)
        {
            return await _CountAsync(filter);
        }

        /// <summary>
        /// Gets a count of all of the shop's webhooks.
        /// </summary>
        /// <param name="filter">Options for filtering the result.</param>
        /// <returns>The count of all webhooks for the shop.</returns>
        public virtual async Task<int> CountAsync(WebhookCountFilter filter = null)
        {
            return await _CountAsync(filter);
        }

        /// <summary>
        /// Gets a list of up to 250 of the shop's webhooks.
        /// </summary>
        /// <param name="filter">Options for filtering the list.</param>
<<<<<<< HEAD
        public virtual async Task<IListResult<Webhook>> ListAsync(IListFilter filter)
=======
        /// <returns>The list of webhooks matching the filter.</returns>
        public virtual async Task<IListResult<Webhook>> ListAsync(IListFilter<Webhook> filter)
>>>>>>> ebaf8d8f
        {
            var req = PrepareRequest("webhooks.json");
            
            if (filter != null)
            {
                req.QueryParams.AddRange(filter.ToQueryParameters());
            }
            
            var result = await ExecuteRequestAsync<List<Webhook>>(req, HttpMethod.Get, rootElement: "webhooks");

            return ParseLinkHeaderToListResult(result);
        }

        /// <summary>
        /// Gets a list of up to 250 of the shop's webhooks.
        /// </summary>
        /// <param name="filter">Options for filtering the list.</param>
        public virtual async Task<IListResult<Webhook>> ListAsync(WebhookListFilter filter)
        {
            return await ListAsync((IListFilter) filter);
        }

        /// <summary>
        /// Retrieves the <see cref="Webhook"/> with the given id.
        /// </summary>
        /// <param name="webhookId">The id of the webhook to retrieve.</param>
        /// <param name="fields">A comma-separated list of fields to return.</param>
        /// <returns>The <see cref="Webhook"/>.</returns>
        public virtual async Task<Webhook> GetAsync(long webhookId, string fields = null)
        {
            var req = PrepareRequest($"webhooks/{webhookId}.json");

            if (!string.IsNullOrEmpty(fields))
            {
                req.QueryParams.Add("fields", fields);
            }

            var response = await ExecuteRequestAsync<Webhook>(req, HttpMethod.Get, rootElement: "webhook");

            return response.Result;
        }

        /// <summary>
        /// Creates a new <see cref="Webhook"/> on the store.
        /// </summary>
        /// <param name="webhook">A new <see cref="Webhook"/>. Id should be set to null.</param>
        /// <returns>The new <see cref="Webhook"/>.</returns>
        public virtual async Task<Webhook> CreateAsync(Webhook webhook)
        {
            var req = PrepareRequest("webhooks.json");
            var content = new JsonContent(new
            {
                webhook = webhook
            });
            var response = await ExecuteRequestAsync<Webhook>(req, HttpMethod.Post, content, "webhook");

            return response.Result;
        }

        /// <summary>
        /// Updates the given <see cref="Webhook"/>.
        /// </summary>
        /// <param name="webhookId">Id of the object being updated.</param>
        /// <param name="webhook">The <see cref="Webhook"/> to update.</param>
        /// <returns>The updated <see cref="Webhook"/>.</returns>
        public virtual async Task<Webhook> UpdateAsync(long webhookId, Webhook webhook)
        {
            var req = PrepareRequest($"webhooks/{webhookId}.json");
            var content = new JsonContent(new
            {
                webhook = webhook
            });
            var response = await ExecuteRequestAsync<Webhook>(req, HttpMethod.Put, content, "webhook");

            return response.Result;
        }

        /// <summary>
        /// Deletes the webhook with the given Id.
        /// </summary>
        /// <param name="webhookId">The order object's Id.</param>
        public virtual async Task DeleteAsync(long webhookId)
        {
            var req = PrepareRequest($"webhooks/{webhookId}.json");

            await ExecuteRequestAsync(req, HttpMethod.Delete);
        }
    }
}<|MERGE_RESOLUTION|>--- conflicted
+++ resolved
@@ -59,12 +59,7 @@
         /// Gets a list of up to 250 of the shop's webhooks.
         /// </summary>
         /// <param name="filter">Options for filtering the list.</param>
-<<<<<<< HEAD
-        public virtual async Task<IListResult<Webhook>> ListAsync(IListFilter filter)
-=======
-        /// <returns>The list of webhooks matching the filter.</returns>
         public virtual async Task<IListResult<Webhook>> ListAsync(IListFilter<Webhook> filter)
->>>>>>> ebaf8d8f
         {
             var req = PrepareRequest("webhooks.json");
             
@@ -84,7 +79,7 @@
         /// <param name="filter">Options for filtering the list.</param>
         public virtual async Task<IListResult<Webhook>> ListAsync(WebhookListFilter filter)
         {
-            return await ListAsync((IListFilter) filter);
+            return await ListAsync((IListFilter<Webhook>) filter);
         }
 
         /// <summary>
